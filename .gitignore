<<<<<<< HEAD
# macOS 시스템 파일
.DS_Store

# Python 가상환경 폴더
.venv/
venv/

# Python bytecode 캐시
__pycache__/
**/__pycache__/
*.py[cod]
*$py.class

# 패키지 관리 파일 백업
requirements.txt~

# IDE 설정
.vscode/

# 환경 변수 파일
.env

# 생성된 데이터
data/
*.log
*.testcase

# 빌드/배포 관련
.Python
build/
develop-eggs/
dist/
downloads/
eggs/
.eggs/
lib/
lib64/
parts/
sdist/
var/
*.egg-info/
.installed.cfg
*.egg

# 테스트 캐시
.cache/
=======
**# macOS 시스템 파일
**/.DS_Store

# Python 가상환경 폴더
.venv/

# Python bytecode
__pycache__/
**/__pycache__/

# 기타 pyc/pyo 캐시 파일
*.py[cod]
*$py.class

# pip freeze output (optional)
requirements.txt~

# VSCode 관련 설정 (원한다면)
.vscode/

venv/
__pycache__/
*.pyc
*.pyo
*.pyd
.env  # .env 파일을 Git 추적에서 제외
data/ # 생성된 데이터도 제외하는 것이 좋음
*.log
*.testcase
>>>>>>> 848d3c0d
<|MERGE_RESOLUTION|>--- conflicted
+++ resolved
@@ -1,4 +1,3 @@
-<<<<<<< HEAD
 # macOS 시스템 파일
 .DS_Store
 
@@ -44,35 +43,4 @@
 *.egg
 
 # 테스트 캐시
-.cache/
-=======
-**# macOS 시스템 파일
-**/.DS_Store
-
-# Python 가상환경 폴더
-.venv/
-
-# Python bytecode
-__pycache__/
-**/__pycache__/
-
-# 기타 pyc/pyo 캐시 파일
-*.py[cod]
-*$py.class
-
-# pip freeze output (optional)
-requirements.txt~
-
-# VSCode 관련 설정 (원한다면)
-.vscode/
-
-venv/
-__pycache__/
-*.pyc
-*.pyo
-*.pyd
-.env  # .env 파일을 Git 추적에서 제외
-data/ # 생성된 데이터도 제외하는 것이 좋음
-*.log
-*.testcase
->>>>>>> 848d3c0d
+.cache/